--- conflicted
+++ resolved
@@ -1,7 +1,4 @@
-<<<<<<< HEAD
 # Android Architecture Blueprints [beta] - MVP + Clean Architecture
-
-Project owner: Jorge J. Barroso ([Karumi](http://github.com/Karumi))
 
 ### Summary
 This sample stands on the principles of [Clean Architecture](https://blog.8thlight.com/uncle-bob/2012/08/13/the-clean-architecture.html).
@@ -51,51 +48,9 @@
 #### Conceptual complexity 
 
 Medium-Low, it's an MVP approach with a new layer that handles domain logic.
-=======
-# todo-mvp
 
-This version of the app is called todo-mvp, and provides a foundation for other samples in this project. The sample aims to:
+### Code metrics
 
-* Provide a basic [Model-View-Presenter](https://en.wikipedia.org/wiki/Model%E2%80%93view%E2%80%93presenter) (MVP) architecture without using any architectural frameworks.
-* Act as a reference point for comparing and contrasting the other samples in this project.
-
-**Note:** This project uses the following naming convention, across all repository branches, to distinguish between View classes and MVP views:
-
-* "Android View" refers to the [android.view.View](https://developer.android.com/reference/android/view/View.html) class.
-* The view that receives commands from a presenter in MVP, is referred to as "view".
-
-### What you need
-
-Before exploring this sample, you might find it useful to familiarize yourself with the following topics:
-
-* The [project README](https://github.com/googlesamples/android-architecture/tree/master)
-* The [MVP](https://en.wikipedia.org/wiki/Model%E2%80%93view%E2%80%93presenter) architecture
-
-The todo-mvp sample uses the following dependencies:
-* [Common Android support libraries](https://developer.android.com/topic/libraries/support-library/index.html) -  Packages in the com.android.support.* namespace provide backwards compatibility and other features.
-* [Android Testing Support Library](https://developer.android.com/topic/libraries/testing-support-library/index.html) -  A framework used to support UI tests, using both Espresso, and AndroidJUnitRunner.
-* [Mockito](http://site.mockito.org/) - A mocking framework used to implement unit tests.
-* [Guava](https://github.com/google/guava) - A set of core libraries for Java by Google, commonly used in Android apps.
-
-### Designing the app
-
-All versions of the Android Blueprints app include the same common features in a simple to-do type app. The app consists of four UI screens:
-* Tasks - Used to manage a list of tasks.
-* TaskDetail - Used to read or delete a task.
-* AddEditTask - Used to create or edit tasks.
-* Statistics - Displays statistics related to tasks.
-
-In this version of the app, as well as other versions based on it, each screen is implemented using the following classes and interfaces:
-
-* A contract class which defines the connection between the view and the presenter.
-* An [Activity](https://developer.android.com/reference/android/app/Activity.html) which creates fragments and presenters.
-* A [Fragment](https://developer.android.com/reference/android/app/Fragment.html) which implements the view interface.
-* A presenter which implements the presenter interface in the corresponding contract.
->>>>>>> 30f7c5a1
-
-A presenter typically hosts business logic associated with a particular feature, and the corresponding view handles the Android UI work. The view contains almost no logic; it converts the presenter's commands to UI actions, and listens for user actions, which are then passed to the presenter.
-
-<<<<<<< HEAD
 
 Adding a domain layer produces more classes and Java code.
 
@@ -103,10 +58,10 @@
 -------------------------------------------------------------------------------
 Language                     files          blank        comment           code
 -------------------------------------------------------------------------------
-Java                            64           1278           1777           4121 (3450 in MVP)
-XML                             34             97            337            601
+Java                            70           1456           1999           4620 (3901 in MVP)
+XML                             34             97            338            601
 -------------------------------------------------------------------------------
-SUM:                            98           1375           2114           4722
+SUM:                            104           1553           2337           4722
 -------------------------------------------------------------------------------
 
 ```
@@ -115,36 +70,9 @@
 #### Ease of amending or adding a feature / Learning cost
 Very easy. This approach is more verbose, making the maintenance tasks more obvious.
 
+## External contributors
+
+Jorge J. Barroso ([Karumi](http://github.com/Karumi))
 
 
 
-=======
-### Implementing the app
-
-Each version of the app implements the same features using a different approach to showcase and contrast a variety of architectural designs. For example, this version takes the following approaches to solving common implementation questions:
-
-* This sample uses [product flavors](https://developer.android.com/studio/build/build-variants.html) to replace modules at compile time, providing fake data for both manual and automated testing.
-* This version uses callbacks to handle asynchronous tasks.
-* The data is stored locally in a SQLite database, using [Room](https://developer.android.com/topic/libraries/architecture/room.html).
-
-Notice also in the following illustration that this version of the app uses fragments, and this is for two reasons:
-
-* The use of both [activities](https://developer.android.com/guide/components/activities/index.html) and [fragments](https://developer.android.com/guide/components/fragments.html) allows for a better separation of concerns which complements this implementation of MVP. In this version of the app, the Activity is the overall controller which creates and connects views and presenters.
-* The use of fragments supports tablet layouts or UI screens with multiple views.
-
-<img src="https://github.com/googlesamples/android-architecture/wiki/images/mvp.png" alt="Illustration of the MVP architecture for this version of the app."/>
-
-This version of the app includes a number of unit tests which cover presenters, repositories, and data sources. The sample also includes UI tests, that rely on fake data, and are facilitated by dependency injection to provide fake modules. For more information on using dependency injection to facilitate testing, see [Leveraging product flavors in Android Studio for hermetic testing](https://android-developers.googleblog.com/2015/12/leveraging-product-flavors-in-android.html).
-
-### Maintaining the app
-
-This sample includes classes and interfaces, such as presenters and contracts, that increase the number of lines of code compared to more traditional projects that do not make use of a particular architecture.
-
-The table below summarizes the amount of code used to implement this version of the app. You can use it as a basis for comparison with similar tables provided for each of the other samples in this project.
-
-| Language      | Number of files | Blank lines | Comment lines | Lines of code |
-| ------------- | --------------- | ----------- | ------------- | ------------- |
-| **Java**      |               51|         1216|           1685|           3901|
-| **XML**       |               34|           97|            338|            608|
-| **Total**     |               85|         1313|           2023|           4509|
->>>>>>> 30f7c5a1
