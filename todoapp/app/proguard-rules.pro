-dontoptimize

# Some methods are only called from tests, so make sure the shrinker keeps them.
-keep class com.example.android.architecture.blueprints.** { *; }

<<<<<<< HEAD
-keep class android.support.v4.widget.DrawerLayout { *; }
-keep class android.support.test.espresso.IdlingResource { *; }
-keep class android.support.test.espresso.IdlingRegistry { *; }
=======
-keep class androidx.drawerlayout.widget.DrawerLayout { *; }
-keep class androidx.test.espresso.**
# keep the class and specified members from being removed or renamed
-keep class androidx.test.espresso.IdlingRegistry { *; }
-keep class androidx.test.espresso.IdlingResource { *; }

>>>>>>> c6abc706
-keep class com.google.common.base.Preconditions { *; }

-keep class androidx.room.RoomDataBase { *; }
-keep class androidx.room.Room { *; }
-keep class android.arch.** { *; }

# For Guava:
-dontwarn javax.annotation.**
-dontwarn javax.inject.**
-dontwarn sun.misc.Unsafe

# Proguard rules that are applied to your test apk/code.
-ignorewarnings

-keepattributes *Annotation*

-dontnote junit.framework.**
-dontnote junit.runner.**

-dontwarn androidx.test.**
-dontwarn org.junit.**
-dontwarn org.hamcrest.**
-dontwarn com.squareup.javawriter.JavaWriter
# Uncomment this if you use Mockito
-dontwarn org.mockito.**<|MERGE_RESOLUTION|>--- conflicted
+++ resolved
@@ -3,18 +3,12 @@
 # Some methods are only called from tests, so make sure the shrinker keeps them.
 -keep class com.example.android.architecture.blueprints.** { *; }
 
-<<<<<<< HEAD
--keep class android.support.v4.widget.DrawerLayout { *; }
--keep class android.support.test.espresso.IdlingResource { *; }
--keep class android.support.test.espresso.IdlingRegistry { *; }
-=======
 -keep class androidx.drawerlayout.widget.DrawerLayout { *; }
 -keep class androidx.test.espresso.**
 # keep the class and specified members from being removed or renamed
 -keep class androidx.test.espresso.IdlingRegistry { *; }
 -keep class androidx.test.espresso.IdlingResource { *; }
 
->>>>>>> c6abc706
 -keep class com.google.common.base.Preconditions { *; }
 
 -keep class androidx.room.RoomDataBase { *; }
