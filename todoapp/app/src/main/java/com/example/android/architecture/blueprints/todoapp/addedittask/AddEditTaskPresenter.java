--- conflicted
+++ resolved
@@ -16,8 +16,6 @@
 
 package com.example.android.architecture.blueprints.todoapp.addedittask;
 
-import static com.google.common.base.Preconditions.checkNotNull;
-
 import android.support.annotation.NonNull;
 import android.support.annotation.Nullable;
 
@@ -26,6 +24,8 @@
 import com.example.android.architecture.blueprints.todoapp.addedittask.domain.usecase.GetTask;
 import com.example.android.architecture.blueprints.todoapp.addedittask.domain.usecase.SaveTask;
 import com.example.android.architecture.blueprints.todoapp.tasks.domain.model.Task;
+
+import static com.google.common.base.Preconditions.checkNotNull;
 
 /**
  * Listens to user actions from the UI ({@link AddEditTaskFragment}), retrieves the data and
@@ -54,34 +54,22 @@
      * @param addTaskView the add/edit view
      * @param shouldLoadDataFromRepo whether data needs to be loaded or not (for config changes)
      */
-<<<<<<< HEAD
     public AddEditTaskPresenter(@NonNull UseCaseHandler useCaseHandler, @Nullable String taskId,
             @NonNull AddEditTaskContract.View addTaskView, @NonNull GetTask getTask,
-            @NonNull SaveTask saveTask) {
+            @NonNull SaveTask saveTask, boolean shouldLoadDataFromRepo) {
         mUseCaseHandler = checkNotNull(useCaseHandler, "useCaseHandler cannot be null!");
         mTaskId = taskId;
         mAddTaskView = checkNotNull(addTaskView, "addTaskView cannot be null!");
         mGetTask = checkNotNull(getTask, "getTask cannot be null!");
         mSaveTask = checkNotNull(saveTask, "saveTask cannot be null!");
-=======
-    public AddEditTaskPresenter(@Nullable String taskId, @NonNull TasksDataSource tasksRepository,
-            @NonNull AddEditTaskContract.View addTaskView, boolean shouldLoadDataFromRepo) {
-        mTaskId = taskId;
-        mTasksRepository = checkNotNull(tasksRepository);
-        mAddTaskView = checkNotNull(addTaskView);
         mIsDataMissing = shouldLoadDataFromRepo;
->>>>>>> 96bc6845
 
         mAddTaskView.setPresenter(this);
     }
 
     @Override
     public void start() {
-<<<<<<< HEAD
-        if (mTaskId != null) {
-=======
         if (!isNewTask() && mIsDataMissing) {
->>>>>>> 96bc6845
             populateTask();
         }
     }
@@ -97,7 +85,7 @@
 
     @Override
     public void populateTask() {
-        if (mTaskId == null) {
+        if (isNewTask()) {
             throw new RuntimeException("populateTask() was called but task is new.");
         }
 
@@ -165,7 +153,7 @@
     }
 
     private void updateTask(String title, String description) {
-        if (mTaskId == null) {
+        if (isNewTask()) {
             throw new RuntimeException("updateTask() was called but task is new.");
         }
         Task newTask = new Task(title, description, mTaskId);
