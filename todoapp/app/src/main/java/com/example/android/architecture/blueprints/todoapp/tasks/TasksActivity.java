/*
 * Copyright (C) 2015 The Android Open Source Project
 *
 * Licensed under the Apache License, Version 2.0 (the "License");
 * you may not use this file except in compliance with the License.
 * You may obtain a copy of the License at
 *
 *      http://www.apache.org/licenses/LICENSE-2.0
 *
 * Unless required by applicable law or agreed to in writing, software
 * distributed under the License is distributed on an "AS IS" BASIS,
 * WITHOUT WARRANTIES OR CONDITIONS OF ANY KIND, either express or implied.
 * See the License for the specific language governing permissions and
 * limitations under the License.
 */

package com.example.android.architecture.blueprints.todoapp.tasks;

import android.content.Intent;
import android.os.Bundle;
import android.support.annotation.VisibleForTesting;
import android.support.design.widget.NavigationView;
import android.support.test.espresso.IdlingResource;
import android.support.v4.view.GravityCompat;
import android.support.v4.widget.DrawerLayout;
import android.support.v7.app.ActionBar;
import android.support.v7.app.AppCompatActivity;
import android.support.v7.widget.Toolbar;
import android.view.MenuItem;

import com.example.android.architecture.blueprints.todoapp.Injection;
import com.example.android.architecture.blueprints.todoapp.R;
import com.example.android.architecture.blueprints.todoapp.statistics.StatisticsActivity;
import com.example.android.architecture.blueprints.todoapp.util.ActivityUtils;
import com.example.android.architecture.blueprints.todoapp.util.EspressoIdlingResource;

public class TasksActivity extends AppCompatActivity {

    private static final String CURRENT_FILTERING_KEY = "CURRENT_FILTERING_KEY";

    private DrawerLayout mDrawerLayout;

    private TasksPresenter mTasksPresenter;

    @Override
    protected void onCreate(Bundle savedInstanceState) {
        super.onCreate(savedInstanceState);
        setContentView(R.layout.tasks_act);

        // Set up the toolbar.
        Toolbar toolbar = findViewById(R.id.toolbar);
        setSupportActionBar(toolbar);
        ActionBar ab = getSupportActionBar();
        ab.setHomeAsUpIndicator(R.drawable.ic_menu);
        ab.setDisplayHomeAsUpEnabled(true);

        // Set up the navigation drawer.
        mDrawerLayout = findViewById(R.id.drawer_layout);
        mDrawerLayout.setStatusBarBackground(R.color.colorPrimaryDark);
        NavigationView navigationView = findViewById(R.id.nav_view);
        if (navigationView != null) {
            setupDrawerContent(navigationView);
        }

        TasksFragment tasksFragment =
                (TasksFragment) getSupportFragmentManager().findFragmentById(R.id.contentFrame);
        if (tasksFragment == null) {
            // Create the fragment
            tasksFragment = TasksFragment.newInstance();
            ActivityUtils.addFragmentToActivity(
                    getSupportFragmentManager(), tasksFragment, R.id.contentFrame);
        }

        // Create the presenter
        mTasksPresenter = new TasksPresenter(
                Injection.provideTasksRepository(getApplicationContext()),
                tasksFragment,
                Injection.provideSchedulerProvider());

        // Load previously saved state, if available.
        if (savedInstanceState != null) {
            TasksFilterType currentFiltering =
                    (TasksFilterType) savedInstanceState.getSerializable(CURRENT_FILTERING_KEY);
            mTasksPresenter.setFiltering(currentFiltering);
        }
    }

    @Override
    public void onSaveInstanceState(Bundle outState) {
        outState.putSerializable(CURRENT_FILTERING_KEY, mTasksPresenter.getFiltering());

        super.onSaveInstanceState(outState);
    }

    @Override
    public boolean onOptionsItemSelected(MenuItem item) {
        switch (item.getItemId()) {
            case android.R.id.home:
                // Open the navigation drawer when the home icon is selected from the toolbar.
                mDrawerLayout.openDrawer(GravityCompat.START);
                return true;
        }
        return super.onOptionsItemSelected(item);
    }

    private void setupDrawerContent(NavigationView navigationView) {
        navigationView.setNavigationItemSelectedListener(
<<<<<<< HEAD
                menuItem -> {
                    switch (menuItem.getItemId()) {
                        case R.id.list_navigation_menu_item:
                            // Do nothing, we're already on that screen
                            break;
                        case R.id.statistics_navigation_menu_item:
                            Intent intent =
                                    new Intent(TasksActivity.this, StatisticsActivity.class);
                            intent.addFlags(Intent.FLAG_ACTIVITY_NEW_TASK
                                    | Intent.FLAG_ACTIVITY_CLEAR_TASK);
                            startActivity(intent);
                            break;
                        default:
                            break;
=======
                new NavigationView.OnNavigationItemSelectedListener() {
                    @Override
                    public boolean onNavigationItemSelected(MenuItem menuItem) {
                        switch (menuItem.getItemId()) {
                            case R.id.list_navigation_menu_item:
                                // Do nothing, we're already on that screen
                                break;
                            case R.id.statistics_navigation_menu_item:
                                Intent intent =
                                        new Intent(TasksActivity.this, StatisticsActivity.class);
                                startActivity(intent);
                                break;
                            default:
                                break;
                        }
                        // Close the navigation drawer when an item is selected.
                        menuItem.setChecked(true);
                        mDrawerLayout.closeDrawers();
                        return true;
>>>>>>> 42946967
                    }
                    // Close the navigation drawer when an item is selected.
                    menuItem.setChecked(true);
                    mDrawerLayout.closeDrawers();
                    return true;
                });
    }

    @VisibleForTesting
    public IdlingResource getCountingIdlingResource() {
        return EspressoIdlingResource.getIdlingResource();
    }
}<|MERGE_RESOLUTION|>--- conflicted
+++ resolved
@@ -105,7 +105,6 @@
 
     private void setupDrawerContent(NavigationView navigationView) {
         navigationView.setNavigationItemSelectedListener(
-<<<<<<< HEAD
                 menuItem -> {
                     switch (menuItem.getItemId()) {
                         case R.id.list_navigation_menu_item:
@@ -114,33 +113,10 @@
                         case R.id.statistics_navigation_menu_item:
                             Intent intent =
                                     new Intent(TasksActivity.this, StatisticsActivity.class);
-                            intent.addFlags(Intent.FLAG_ACTIVITY_NEW_TASK
-                                    | Intent.FLAG_ACTIVITY_CLEAR_TASK);
                             startActivity(intent);
                             break;
                         default:
                             break;
-=======
-                new NavigationView.OnNavigationItemSelectedListener() {
-                    @Override
-                    public boolean onNavigationItemSelected(MenuItem menuItem) {
-                        switch (menuItem.getItemId()) {
-                            case R.id.list_navigation_menu_item:
-                                // Do nothing, we're already on that screen
-                                break;
-                            case R.id.statistics_navigation_menu_item:
-                                Intent intent =
-                                        new Intent(TasksActivity.this, StatisticsActivity.class);
-                                startActivity(intent);
-                                break;
-                            default:
-                                break;
-                        }
-                        // Close the navigation drawer when an item is selected.
-                        menuItem.setChecked(true);
-                        mDrawerLayout.closeDrawers();
-                        return true;
->>>>>>> 42946967
                     }
                     // Close the navigation drawer when an item is selected.
                     menuItem.setChecked(true);
