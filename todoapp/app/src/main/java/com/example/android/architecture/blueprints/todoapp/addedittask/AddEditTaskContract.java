--- conflicted
+++ resolved
@@ -38,13 +38,7 @@
 
     interface Presenter extends BasePresenter {
 
-<<<<<<< HEAD
-        void createTask(String title, String description);
-
-        void updateTask(String title, String description);
-=======
         void saveTask(String title, String description);
->>>>>>> 31ce3e52
 
         void populateTask();
     }
