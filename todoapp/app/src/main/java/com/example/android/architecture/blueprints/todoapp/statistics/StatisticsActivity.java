/*
 * Copyright 2016, The Android Open Source Project
 *
 * Licensed under the Apache License, Version 2.0 (the "License");
 * you may not use this file except in compliance with the License.
 * You may obtain a copy of the License at
 *
 *      http://www.apache.org/licenses/LICENSE-2.0
 *
 * Unless required by applicable law or agreed to in writing, software
 * distributed under the License is distributed on an "AS IS" BASIS,
 * WITHOUT WARRANTIES OR CONDITIONS OF ANY KIND, either express or implied.
 * See the License for the specific language governing permissions and
 * limitations under the License.
 */

package com.example.android.architecture.blueprints.todoapp.statistics;

import android.os.Bundle;
import android.support.design.widget.NavigationView;
import android.support.v4.app.NavUtils;
import android.support.v4.view.GravityCompat;
import android.support.v4.widget.DrawerLayout;
import android.support.v7.app.ActionBar;
import android.support.v7.app.AppCompatActivity;
import android.support.v7.widget.Toolbar;
import android.view.MenuItem;

import com.example.android.architecture.blueprints.todoapp.Injection;
import com.example.android.architecture.blueprints.todoapp.R;
import com.example.android.architecture.blueprints.todoapp.util.ActivityUtils;

/**
 * Show statistics for tasks.
 */
public class StatisticsActivity extends AppCompatActivity {

    private DrawerLayout mDrawerLayout;

    @Override
    protected void onCreate(Bundle savedInstanceState) {
        super.onCreate(savedInstanceState);

        setContentView(R.layout.statistics_act);

        // Set up the toolbar.
        Toolbar toolbar = findViewById(R.id.toolbar);
        setSupportActionBar(toolbar);
        ActionBar ab = getSupportActionBar();
        ab.setTitle(R.string.statistics_title);
        ab.setHomeAsUpIndicator(R.drawable.ic_menu);
        ab.setDisplayHomeAsUpEnabled(true);

        // Set up the navigation drawer.
        mDrawerLayout = findViewById(R.id.drawer_layout);
        mDrawerLayout.setStatusBarBackground(R.color.colorPrimaryDark);
        NavigationView navigationView = findViewById(R.id.nav_view);
        if (navigationView != null) {
            setupDrawerContent(navigationView);
        }

        StatisticsFragment statisticsFragment = (StatisticsFragment) getSupportFragmentManager()
                .findFragmentById(R.id.contentFrame);
        if (statisticsFragment == null) {
            statisticsFragment = StatisticsFragment.newInstance();
            ActivityUtils.addFragmentToActivity(getSupportFragmentManager(),
                    statisticsFragment, R.id.contentFrame);
        }

        new StatisticsPresenter(
                Injection.provideTasksRepository(getApplicationContext()), statisticsFragment,
                Injection.provideSchedulerProvider());
    }

    @Override
    public boolean onOptionsItemSelected(MenuItem item) {
        switch (item.getItemId()) {
            case android.R.id.home:
                // Open the navigation drawer when the home icon is selected from the toolbar.
                mDrawerLayout.openDrawer(GravityCompat.START);
                return true;
        }
        return super.onOptionsItemSelected(item);
    }

    private void setupDrawerContent(NavigationView navigationView) {
        navigationView.setNavigationItemSelectedListener(
<<<<<<< HEAD
                menuItem -> {
                    switch (menuItem.getItemId()) {
                        case R.id.list_navigation_menu_item:
                            Intent intent =
                                    new Intent(StatisticsActivity.this, TasksActivity.class);
                            intent.addFlags(Intent.FLAG_ACTIVITY_NEW_TASK
                                    | Intent.FLAG_ACTIVITY_CLEAR_TASK);
                            startActivity(intent);
                            break;
                        case R.id.statistics_navigation_menu_item:
                            // Do nothing, we're already on that screen
                            break;
                        default:
                            break;
=======
                new NavigationView.OnNavigationItemSelectedListener() {
                    @Override
                    public boolean onNavigationItemSelected(MenuItem menuItem) {
                        switch (menuItem.getItemId()) {
                            case R.id.list_navigation_menu_item:
                                NavUtils.navigateUpFromSameTask(StatisticsActivity.this);
                                break;
                            case R.id.statistics_navigation_menu_item:
                                // Do nothing, we're already on that screen
                                break;
                            default:
                                break;
                        }
                        // Close the navigation drawer when an item is selected.
                        menuItem.setChecked(true);
                        mDrawerLayout.closeDrawers();
                        return true;
>>>>>>> 42946967
                    }
                    // Close the navigation drawer when an item is selected.
                    menuItem.setChecked(true);
                    mDrawerLayout.closeDrawers();
                    return true;
                });
    }
}<|MERGE_RESOLUTION|>--- conflicted
+++ resolved
@@ -85,40 +85,16 @@
 
     private void setupDrawerContent(NavigationView navigationView) {
         navigationView.setNavigationItemSelectedListener(
-<<<<<<< HEAD
                 menuItem -> {
                     switch (menuItem.getItemId()) {
                         case R.id.list_navigation_menu_item:
-                            Intent intent =
-                                    new Intent(StatisticsActivity.this, TasksActivity.class);
-                            intent.addFlags(Intent.FLAG_ACTIVITY_NEW_TASK
-                                    | Intent.FLAG_ACTIVITY_CLEAR_TASK);
-                            startActivity(intent);
+                            NavUtils.navigateUpFromSameTask(StatisticsActivity.this);
                             break;
                         case R.id.statistics_navigation_menu_item:
                             // Do nothing, we're already on that screen
                             break;
                         default:
                             break;
-=======
-                new NavigationView.OnNavigationItemSelectedListener() {
-                    @Override
-                    public boolean onNavigationItemSelected(MenuItem menuItem) {
-                        switch (menuItem.getItemId()) {
-                            case R.id.list_navigation_menu_item:
-                                NavUtils.navigateUpFromSameTask(StatisticsActivity.this);
-                                break;
-                            case R.id.statistics_navigation_menu_item:
-                                // Do nothing, we're already on that screen
-                                break;
-                            default:
-                                break;
-                        }
-                        // Close the navigation drawer when an item is selected.
-                        menuItem.setChecked(true);
-                        mDrawerLayout.closeDrawers();
-                        return true;
->>>>>>> 42946967
                     }
                     // Close the navigation drawer when an item is selected.
                     menuItem.setChecked(true);
