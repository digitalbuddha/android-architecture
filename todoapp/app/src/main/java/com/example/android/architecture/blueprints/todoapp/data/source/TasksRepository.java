--- conflicted
+++ resolved
@@ -16,6 +16,8 @@
 
 package com.example.android.architecture.blueprints.todoapp.data.source;
 
+import static com.google.common.base.Preconditions.checkNotNull;
+
 import android.support.annotation.NonNull;
 import android.support.annotation.Nullable;
 
@@ -26,8 +28,6 @@
 import java.util.LinkedHashMap;
 import java.util.List;
 import java.util.Map;
-
-import static com.google.common.base.Preconditions.checkNotNull;
 
 /**
  * Concrete implementation to load tasks from the data sources into a cache.
@@ -234,15 +234,11 @@
                 mTasksRemoteDataSource.getTask(taskId, new GetTaskCallback() {
                     @Override
                     public void onTaskLoaded(Task task) {
-<<<<<<< HEAD
-                        refreshCache(task);
-=======
                         // Do in memory cache update to keep the app UI up to date
                         if (mCachedTasks == null) {
                             mCachedTasks = new LinkedHashMap<>();
                         }
                         mCachedTasks.put(task.getId(), task);
->>>>>>> 92772304
                         callback.onTaskLoaded(task);
                     }
 
@@ -295,14 +291,6 @@
         });
     }
 
-    private void refreshCache(Task task) {
-        if (mCachedTasks == null) {
-            mCachedTasks = new LinkedHashMap<>();
-        }
-        mCachedTasks.put(task.getId(), task);
-        mCacheIsDirty = false;
-    }
-
     private void refreshCache(List<Task> tasks) {
         if (mCachedTasks == null) {
             mCachedTasks = new LinkedHashMap<>();
