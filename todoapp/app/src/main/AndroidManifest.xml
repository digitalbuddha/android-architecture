--- conflicted
+++ resolved
@@ -1,4 +1,5 @@
-<?xml version="1.0" encoding="utf-8"?><!--
+<?xml version="1.0" encoding="utf-8"?>
+<!--
   ~ Copyright (C) 2015 The Android Open Source Project
   ~
   ~ Licensed under the Apache License, Version 2.0 (the "License");
@@ -36,9 +37,6 @@
         <activity android:name="com.example.android.architecture.blueprints.todoapp.addedittask.AddEditTaskActivity" />
         <activity
             android:name="com.example.android.architecture.blueprints.todoapp.statistics.StatisticsActivity"
-<<<<<<< HEAD
-            android:theme="@style/AppTheme.OverlapSystemBar" />
-=======
             android:parentActivityName=".tasks.TasksActivity"
             tools:ignore="UnusedAttribute">
             <!-- Parent activity meta-data to support 4.0 and lower -->
@@ -46,7 +44,6 @@
                 android:name="android.support.PARENT_ACTIVITY"
                 android:value=".tasks.TasksActivity" />
         </activity>
->>>>>>> 42946967
     </application>
 
 </manifest>