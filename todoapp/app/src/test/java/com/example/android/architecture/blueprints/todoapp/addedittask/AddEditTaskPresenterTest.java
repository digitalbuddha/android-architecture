--- conflicted
+++ resolved
@@ -67,12 +67,8 @@
     @Test
     public void saveNewTaskToRepository_showsSuccessMessageUi() {
         // Get a reference to the class under test
-<<<<<<< HEAD
-        mAddEditTaskPresenter = new AddEditTaskPresenter("1", mTasksRepository, mAddEditTaskView, true);
-=======
         mAddEditTaskPresenter = new AddEditTaskPresenter(
-                null, mTasksRepository, mAddEditTaskView, true);
->>>>>>> cdbedb08
+                "1", mTasksRepository, mAddEditTaskView, true);
 
         // When the presenter is asked to save a task
         mAddEditTaskPresenter.saveTask("New Task Title", "Some Task Description");
@@ -85,12 +81,8 @@
     @Test
     public void saveTask_emptyTaskShowsErrorUi() {
         // Get a reference to the class under test
-<<<<<<< HEAD
-        mAddEditTaskPresenter = new AddEditTaskPresenter(null, mTasksRepository, mAddEditTaskView,true);
-=======
         mAddEditTaskPresenter = new AddEditTaskPresenter(
                 null, mTasksRepository, mAddEditTaskView, true);
->>>>>>> cdbedb08
 
         // When the presenter is asked to save an empty task
         mAddEditTaskPresenter.saveTask("", "");
@@ -102,12 +94,8 @@
     @Test
     public void saveExistingTaskToRepository_showsSuccessMessageUi() {
         // Get a reference to the class under test
-<<<<<<< HEAD
-        mAddEditTaskPresenter = new AddEditTaskPresenter("1", mTasksRepository, mAddEditTaskView, true);
-=======
         mAddEditTaskPresenter = new AddEditTaskPresenter(
                 "1", mTasksRepository, mAddEditTaskView, true);
->>>>>>> cdbedb08
 
         // When the presenter is asked to save an existing task
         mAddEditTaskPresenter.saveTask("Existing Task Title", "Some Task Description");
