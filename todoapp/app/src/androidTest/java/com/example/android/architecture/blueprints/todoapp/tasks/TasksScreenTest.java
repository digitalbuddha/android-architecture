/*
 * Copyright 2016, The Android Open Source Project
 *
 * Licensed under the Apache License, Version 2.0 (the "License");
 * you may not use this file except in compliance with the License.
 * You may obtain a copy of the License at
 *
 *      http://www.apache.org/licenses/LICENSE-2.0
 *
 * Unless required by applicable law or agreed to in writing, software
 * distributed under the License is distributed on an "AS IS" BASIS,
 * WITHOUT WARRANTIES OR CONDITIONS OF ANY KIND, either express or implied.
 * See the License for the specific language governing permissions and
 * limitations under the License.
 */

package com.example.android.architecture.blueprints.todoapp.tasks;

import android.support.test.InstrumentationRegistry;
<<<<<<< HEAD
import android.support.test.espresso.IdlingRegistry;
import android.support.test.filters.LargeTest;
import android.support.test.rule.ActivityTestRule;
import android.support.test.runner.AndroidJUnit4;
=======
import android.support.test.filters.SdkSuppress;
import android.support.test.rule.ActivityTestRule;
import android.support.test.runner.AndroidJUnit4;
import android.support.test.filters.LargeTest;
>>>>>>> 42946967
import android.text.TextUtils;
import android.view.View;
import android.widget.ListView;

<<<<<<< HEAD
import com.example.android.architecture.blueprints.todoapp.R;
import com.example.android.architecture.blueprints.todoapp.TestUtils;
import com.example.android.architecture.blueprints.todoapp.ToDoApplication;
import com.example.android.architecture.blueprints.todoapp.data.source.TasksDataSource;
import com.example.android.architecture.blueprints.todoapp.util.EspressoIdlingResource;
=======
import com.example.android.architecture.blueprints.todoapp.Injection;
import com.example.android.architecture.blueprints.todoapp.R;
import com.example.android.architecture.blueprints.todoapp.TestUtils;
import com.example.android.architecture.blueprints.todoapp.data.source.TasksDataSource;
>>>>>>> 42946967

import org.hamcrest.Description;
import org.hamcrest.Matcher;
import org.hamcrest.TypeSafeMatcher;
<<<<<<< HEAD
import org.junit.After;
import org.junit.Before;
=======
>>>>>>> 42946967
import org.junit.Rule;
import org.junit.Test;
import org.junit.runner.RunWith;

import static android.support.test.InstrumentationRegistry.getTargetContext;
import static android.support.test.espresso.Espresso.onView;
import static android.support.test.espresso.Espresso.openActionBarOverflowOrOptionsMenu;
import static android.support.test.espresso.action.ViewActions.click;
import static android.support.test.espresso.action.ViewActions.closeSoftKeyboard;
import static android.support.test.espresso.action.ViewActions.replaceText;
import static android.support.test.espresso.action.ViewActions.typeText;
import static android.support.test.espresso.assertion.ViewAssertions.doesNotExist;
import static android.support.test.espresso.assertion.ViewAssertions.matches;
import static android.support.test.espresso.matcher.ViewMatchers.hasSibling;
import static android.support.test.espresso.matcher.ViewMatchers.isAssignableFrom;
import static android.support.test.espresso.matcher.ViewMatchers.isChecked;
import static android.support.test.espresso.matcher.ViewMatchers.isDescendantOfA;
import static android.support.test.espresso.matcher.ViewMatchers.isDisplayed;
import static android.support.test.espresso.matcher.ViewMatchers.withContentDescription;
import static android.support.test.espresso.matcher.ViewMatchers.withId;
import static android.support.test.espresso.matcher.ViewMatchers.withText;
import static com.example.android.architecture.blueprints.todoapp.TestUtils.getCurrentActivity;
import static com.google.common.base.Preconditions.checkArgument;
import static org.hamcrest.Matchers.allOf;
import static org.hamcrest.core.IsNot.not;

/**
 * Tests for the tasks screen, the main screen which contains a list of all tasks.
 */
@RunWith(AndroidJUnit4.class)
@LargeTest
public class TasksScreenTest {

    private final static String TITLE1 = "TITLE1";

    private final static String DESCRIPTION = "DESCR";

    private final static String TITLE2 = "TITLE2";

    /**
     * {@link ActivityTestRule} is a JUnit {@link Rule @Rule} to launch your activity under test.
     * <p>
     * Rules are interceptors which are executed for each test method and are important building
     * blocks of Junit tests.
     */
    @Rule
    public ActivityTestRule<TasksActivity> mTasksActivityTestRule =
            new ActivityTestRule<TasksActivity>(TasksActivity.class) {

                /**
                 * To avoid a long list of tasks and the need to scroll through the list to find a
                 * task, we call {@link TasksDataSource#deleteAllTasks()} before each test.
                 */
                @Override
                protected void beforeActivityLaunched() {
                    super.beforeActivityLaunched();
                    // Doing this in @Before generates a race condition.
                    ((ToDoApplication) InstrumentationRegistry.getTargetContext()
                            .getApplicationContext()).getTasksRepository().deleteAllTasks();
                }
            };
    /**
     * Prepare your test fixture for this test. In this case we register an IdlingResources with
     * Espresso. IdlingResource resource is a great way to tell Espresso when your app is in an
     * idle state. This helps Espresso to synchronize your test actions, which makes tests
     * significantly more reliable.
     */
    @Before
    public void registerIdlingResource() {
        IdlingRegistry.getInstance().register(EspressoIdlingResource.getIdlingResource());
    }

    /**
     * Unregister your Idling Resource so it can be garbage collected and does not leak any memory.
     */
    @After
    public void unregisterIdlingResource() {
        IdlingRegistry.getInstance().unregister(EspressoIdlingResource.getIdlingResource());
    }

    /**
     * `
     * A custom {@link Matcher} which matches an item in a {@link ListView} by its text.
     * <p>
     * View constraints:
     * <ul>
     * <li>View must be a child of a {@link ListView}
     * <ul>
     *
     * @param itemText the text to match
     * @return Matcher that matches text in the given view
     */
    private Matcher<View> withItemText(final String itemText) {
        checkArgument(!TextUtils.isEmpty(itemText), "itemText cannot be null or empty");
        return new TypeSafeMatcher<View>() {
            @Override
            public boolean matchesSafely(View item) {
                return allOf(
                        isDescendantOfA(isAssignableFrom(ListView.class)),
                        withText(itemText)).matches(item);
            }

            @Override
            public void describeTo(Description description) {
                description.appendText("is isDescendantOfA LV with text " + itemText);
            }
        };
    }

    @Test
    public void clickAddTaskButton_opensAddTaskUi() {
        // Click on the add task button
        onView(withId(R.id.fab_add_task)).perform(click());

        // Check if the add task screen is displayed
        onView(withId(R.id.add_task_title)).check(matches(isDisplayed()));
    }

    @Test
    public void editTask() throws Exception {
        // First add a task
        createTask(TITLE1, DESCRIPTION);

        // Click on the task on the list
        onView(withText(TITLE1)).perform(click());

        // Click on the edit task button
        onView(withId(R.id.fab_edit_task)).perform(click());

        String editTaskTitle = TITLE2;
        String editTaskDescription = "New Description";

        // Edit task title and description
        onView(withId(R.id.add_task_title))
                .perform(replaceText(editTaskTitle), closeSoftKeyboard()); // Type new task title
        onView(withId(R.id.add_task_description)).perform(replaceText(editTaskDescription),
                closeSoftKeyboard()); // Type new task description and close the keyboard

        // Save the task
        onView(withId(R.id.fab_edit_task_done)).perform(click());

        // Verify task is displayed on screen in the task list.
        onView(withItemText(editTaskTitle)).check(matches(isDisplayed()));

        // Verify previous task is not displayed
        onView(withItemText(TITLE1)).check(doesNotExist());
    }

    @Test
    public void addTaskToTasksList() throws Exception {
        createTask(TITLE1, DESCRIPTION);

        // Verify task is displayed on screen
        onView(withItemText(TITLE1)).check(matches(isDisplayed()));
    }

    @Test
    public void markTaskAsComplete() {
        viewAllTasks();

        // Add active task
        createTask(TITLE1, DESCRIPTION);

        // Mark the task as complete
        clickCheckBoxForTask(TITLE1);

        // Verify task is shown as complete
        viewAllTasks();
        onView(withItemText(TITLE1)).check(matches(isDisplayed()));
        viewActiveTasks();
        onView(withItemText(TITLE1)).check(matches(not(isDisplayed())));
        viewCompletedTasks();
        onView(withItemText(TITLE1)).check(matches(isDisplayed()));
    }

    @Test
    public void markTaskAsActive() {

        viewAllTasks();

        // Add completed task
        createTask(TITLE1, DESCRIPTION);
        clickCheckBoxForTask(TITLE1);

        // Mark the task as active
        clickCheckBoxForTask(TITLE1);

        // Verify task is shown as active
        viewAllTasks();
        onView(withItemText(TITLE1)).check(matches(isDisplayed()));
        viewActiveTasks();
        onView(withItemText(TITLE1)).check(matches(isDisplayed()));
        viewCompletedTasks();
        onView(withItemText(TITLE1)).check(matches(not(isDisplayed())));
    }

    @Test
    public void showAllTasks() {
        // Add 2 active tasks
        createTask(TITLE1, DESCRIPTION);
        createTask(TITLE2, DESCRIPTION);

        //Verify that all our tasks are shown
        viewAllTasks();
        onView(withItemText(TITLE1)).check(matches(isDisplayed()));
        onView(withItemText(TITLE2)).check(matches(isDisplayed()));
    }

    @Test
    public void showActiveTasks() {
        // Add 2 active tasks
        createTask(TITLE1, DESCRIPTION);
        createTask(TITLE2, DESCRIPTION);

        //Verify that all our tasks are shown
        viewActiveTasks();
        onView(withItemText(TITLE1)).check(matches(isDisplayed()));
        onView(withItemText(TITLE2)).check(matches(isDisplayed()));
    }

    @Test
    public void showCompletedTasks() {
        // Add 2 completed tasks
        createTask(TITLE1, DESCRIPTION);
        clickCheckBoxForTask(TITLE1);
        createTask(TITLE2, DESCRIPTION);
        clickCheckBoxForTask(TITLE2);

        // Verify that all our tasks are shown
        viewCompletedTasks();
        onView(withItemText(TITLE1)).check(matches(isDisplayed()));
        onView(withItemText(TITLE2)).check(matches(isDisplayed()));
    }

    @Test
    public void clearCompletedTasks() {
        viewAllTasks();

        // Add 2 complete tasks
        createTask(TITLE1, DESCRIPTION);
        clickCheckBoxForTask(TITLE1);
        createTask(TITLE2, DESCRIPTION);
        clickCheckBoxForTask(TITLE2);

        // Click clear completed in menu
        openActionBarOverflowOrOptionsMenu(getTargetContext());
        onView(withText(R.string.menu_clear)).perform(click());

        //Verify that completed tasks are not shown
        onView(withItemText(TITLE1)).check(matches(not(isDisplayed())));
        onView(withItemText(TITLE2)).check(matches(not(isDisplayed())));
    }

    @Test
    public void createOneTask_deleteTask() {
        viewAllTasks();

        // Add active task
        createTask(TITLE1, DESCRIPTION);

        // Open it in details view
        onView(withText(TITLE1)).perform(click());

        // Click delete task in menu
        onView(withId(R.id.menu_delete)).perform(click());

        // Verify it was deleted
        viewAllTasks();
        onView(withText(TITLE1)).check(matches(not(isDisplayed())));
    }

    @Test
    public void createTwoTasks_deleteOneTask() {
        // Add 2 active tasks
        createTask(TITLE1, DESCRIPTION);
        createTask(TITLE2, DESCRIPTION);

        // Open the second task in details view
        onView(withText(TITLE2)).perform(click());

        // Click delete task in menu
        onView(withId(R.id.menu_delete)).perform(click());

        // Verify only one task was deleted
        viewAllTasks();
        onView(withText(TITLE1)).check(matches(isDisplayed()));
        onView(withText(TITLE2)).check(doesNotExist());
    }

    @Test
    public void markTaskAsCompleteOnDetailScreen_taskIsCompleteInList() {
        viewAllTasks();

        // Add 1 active task
        createTask(TITLE1, DESCRIPTION);

        // Click on the task on the list
        onView(withText(TITLE1)).perform(click());

        // Click on the checkbox in task details screen
        onView(withId(R.id.task_detail_complete)).perform(click());

        // Click on the navigation up button to go back to the list
        onView(withContentDescription(getToolbarNavigationContentDescription())).perform(click());

        // Check that the task is marked as completed
        onView(allOf(withId(R.id.complete),
                hasSibling(withText(TITLE1)))).check(matches(isChecked()));
    }

    @Test
    public void markTaskAsActiveOnDetailScreen_taskIsActiveInList() {
        viewAllTasks();

        // Add 1 completed task
        createTask(TITLE1, DESCRIPTION);
        clickCheckBoxForTask(TITLE1);

        // Click on the task on the list
        onView(withText(TITLE1)).perform(click());

        // Click on the checkbox in task details screen
        onView(withId(R.id.task_detail_complete)).perform(click());

        // Click on the navigation up button to go back to the list
        onView(withContentDescription(getToolbarNavigationContentDescription())).perform(click());

        // Check that the task is marked as active
        onView(allOf(withId(R.id.complete),
                hasSibling(withText(TITLE1)))).check(matches(not(isChecked())));
    }

    @Test
    public void markTaskAsAcompleteAndActiveOnDetailScreen_taskIsActiveInList() {
        viewAllTasks();

        // Add 1 active task
        createTask(TITLE1, DESCRIPTION);

        // Click on the task on the list
        onView(withText(TITLE1)).perform(click());

        // Click on the checkbox in task details screen
        onView(withId(R.id.task_detail_complete)).perform(click());

        // Click again to restore it to original state
        onView(withId(R.id.task_detail_complete)).perform(click());

        // Click on the navigation up button to go back to the list
        onView(withContentDescription(getToolbarNavigationContentDescription())).perform(click());

        // Check that the task is marked as active
        onView(allOf(withId(R.id.complete),
                hasSibling(withText(TITLE1)))).check(matches(not(isChecked())));
    }

    @Test
    public void markTaskAsActiveAndCompleteOnDetailScreen_taskIsCompleteInList() {
        viewAllTasks();

        // Add 1 completed task
        createTask(TITLE1, DESCRIPTION);
        clickCheckBoxForTask(TITLE1);

        // Click on the task on the list
        onView(withText(TITLE1)).perform(click());

        // Click on the checkbox in task details screen
        onView(withId(R.id.task_detail_complete)).perform(click());

        // Click again to restore it to original state
        onView(withId(R.id.task_detail_complete)).perform(click());

        // Click on the navigation up button to go back to the list
        onView(withContentDescription(getToolbarNavigationContentDescription())).perform(click());

        // Check that the task is marked as active
        onView(allOf(withId(R.id.complete),
                hasSibling(withText(TITLE1)))).check(matches(isChecked()));
    }

    @Test
    public void orientationChange_FilterActivePersists() {

        // Add a completed task
        createTask(TITLE1, DESCRIPTION);
        clickCheckBoxForTask(TITLE1);

        // when switching to active tasks
        viewActiveTasks();

        // then no tasks should appear
        onView(withText(TITLE1)).check(matches(not(isDisplayed())));

        // when rotating the screen
        TestUtils.rotateOrientation(mTasksActivityTestRule.getActivity());

        // then nothing changes
        onView(withText(TITLE1)).check(doesNotExist());
    }

    @Test
    public void orientationChange_FilterCompletedPersists() {

        // Add a completed task
        createTask(TITLE1, DESCRIPTION);
        clickCheckBoxForTask(TITLE1);

        // when switching to completed tasks
        viewCompletedTasks();

        // the completed task should be displayed
        onView(withText(TITLE1)).check(matches(isDisplayed()));

        // when rotating the screen
        TestUtils.rotateOrientation(mTasksActivityTestRule.getActivity());

        // then nothing changes
        onView(withText(TITLE1)).check(matches(isDisplayed()));
        onView(withText(R.string.label_completed)).check(matches(isDisplayed()));
    }

    @Test
<<<<<<< HEAD
    public void orientationChange_DuringEdit() throws IllegalStateException {
        viewAllTasks();

=======
    @SdkSuppress(minSdkVersion = 21) // Blinking cursor after rotation breaks this in API 19
    public void orientationChange_DuringEdit_ChangePersists() throws Throwable {
        // Add a completed task
        createTask(TITLE1, DESCRIPTION);

        // Open the task in details view
        onView(withText(TITLE1)).perform(click());

        // Click on the edit task button
        onView(withId(R.id.fab_edit_task)).perform(click());

        // Change task title (but don't save)
        onView(withId(R.id.add_task_title))
                .perform(replaceText(TITLE2), closeSoftKeyboard()); // Type new task title

        // Rotate the screen
        TestUtils.rotateOrientation(getCurrentActivity());

        // Verify task title is restored
        onView(withId(R.id.add_task_title)).check(matches(withText(TITLE2)));
    }

    @Test
    @SdkSuppress(minSdkVersion = 21) // Blinking cursor after rotation breaks this in API 19
    public void orientationChange_DuringEdit_NoDuplicate() throws IllegalStateException {
>>>>>>> 42946967
        // Add a completed task
        createTask(TITLE1, DESCRIPTION);

        // Open the task in details view
        onView(withText(TITLE1)).perform(click());

        // Click on the edit task button
        onView(withId(R.id.fab_edit_task)).perform(click());

        // Rotate the screen
        TestUtils.rotateOrientation(getCurrentActivity());

        // Edit task title and description
        onView(withId(R.id.add_task_title))
                .perform(replaceText(TITLE2), closeSoftKeyboard()); // Type new task title
        onView(withId(R.id.add_task_description)).perform(replaceText(DESCRIPTION),
                closeSoftKeyboard()); // Type new task description and close the keyboard

        // Save the task
        onView(withId(R.id.fab_edit_task_done)).perform(click());

        // Verify task is displayed on screen in the task list.
        onView(withItemText(TITLE2)).check(matches(isDisplayed()));

        // Verify previous task is not displayed
        onView(withItemText(TITLE1)).check(doesNotExist());
    }

    private void viewAllTasks() {
        onView(withId(R.id.menu_filter)).perform(click());
        onView(withText(R.string.nav_all)).perform(click());
    }

    private void viewActiveTasks() {
        onView(withId(R.id.menu_filter)).perform(click());
        onView(withText(R.string.nav_active)).perform(click());
    }

    private void viewCompletedTasks() {
        onView(withId(R.id.menu_filter)).perform(click());
        onView(withText(R.string.nav_completed)).perform(click());
    }

    private void createTask(String title, String description) {
        // Click on the add task button
        onView(withId(R.id.fab_add_task)).perform(click());

        // Add task title and description
        onView(withId(R.id.add_task_title)).perform(typeText(title),
                closeSoftKeyboard()); // Type new task title
        onView(withId(R.id.add_task_description)).perform(typeText(description),
                closeSoftKeyboard()); // Type new task description and close the keyboard

        // Save the task
        onView(withId(R.id.fab_edit_task_done)).perform(click());
    }

    private void clickCheckBoxForTask(String title) {
        onView(allOf(withId(R.id.complete), hasSibling(withText(title)))).perform(click());
    }

    private String getText(int stringId) {
        return mTasksActivityTestRule.getActivity().getResources().getString(stringId);
    }

    private String getToolbarNavigationContentDescription() {
        return TestUtils.getToolbarNavigationContentDescription(
                mTasksActivityTestRule.getActivity(), R.id.toolbar);
    }
}<|MERGE_RESOLUTION|>--- conflicted
+++ resolved
@@ -17,42 +17,26 @@
 package com.example.android.architecture.blueprints.todoapp.tasks;
 
 import android.support.test.InstrumentationRegistry;
-<<<<<<< HEAD
 import android.support.test.espresso.IdlingRegistry;
 import android.support.test.filters.LargeTest;
-import android.support.test.rule.ActivityTestRule;
-import android.support.test.runner.AndroidJUnit4;
-=======
 import android.support.test.filters.SdkSuppress;
 import android.support.test.rule.ActivityTestRule;
 import android.support.test.runner.AndroidJUnit4;
-import android.support.test.filters.LargeTest;
->>>>>>> 42946967
 import android.text.TextUtils;
 import android.view.View;
 import android.widget.ListView;
 
-<<<<<<< HEAD
 import com.example.android.architecture.blueprints.todoapp.R;
 import com.example.android.architecture.blueprints.todoapp.TestUtils;
 import com.example.android.architecture.blueprints.todoapp.ToDoApplication;
 import com.example.android.architecture.blueprints.todoapp.data.source.TasksDataSource;
 import com.example.android.architecture.blueprints.todoapp.util.EspressoIdlingResource;
-=======
-import com.example.android.architecture.blueprints.todoapp.Injection;
-import com.example.android.architecture.blueprints.todoapp.R;
-import com.example.android.architecture.blueprints.todoapp.TestUtils;
-import com.example.android.architecture.blueprints.todoapp.data.source.TasksDataSource;
->>>>>>> 42946967
 
 import org.hamcrest.Description;
 import org.hamcrest.Matcher;
 import org.hamcrest.TypeSafeMatcher;
-<<<<<<< HEAD
 import org.junit.After;
 import org.junit.Before;
-=======
->>>>>>> 42946967
 import org.junit.Rule;
 import org.junit.Test;
 import org.junit.runner.RunWith;
@@ -230,7 +214,6 @@
 
     @Test
     public void markTaskAsActive() {
-
         viewAllTasks();
 
         // Add completed task
@@ -476,11 +459,6 @@
     }
 
     @Test
-<<<<<<< HEAD
-    public void orientationChange_DuringEdit() throws IllegalStateException {
-        viewAllTasks();
-
-=======
     @SdkSuppress(minSdkVersion = 21) // Blinking cursor after rotation breaks this in API 19
     public void orientationChange_DuringEdit_ChangePersists() throws Throwable {
         // Add a completed task
@@ -506,7 +484,6 @@
     @Test
     @SdkSuppress(minSdkVersion = 21) // Blinking cursor after rotation breaks this in API 19
     public void orientationChange_DuringEdit_NoDuplicate() throws IllegalStateException {
->>>>>>> 42946967
         // Add a completed task
         createTask(TITLE1, DESCRIPTION);
 
