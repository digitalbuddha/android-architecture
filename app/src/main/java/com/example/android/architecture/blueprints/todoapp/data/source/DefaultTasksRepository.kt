/*
 * Copyright (C) 2019 The Android Open Source Project
 *
 * Licensed under the Apache License, Version 2.0 (the "License");
 * you may not use this file except in compliance with the License.
 * You may obtain a copy of the License at
 *
 *      http://www.apache.org/licenses/LICENSE-2.0
 *
 * Unless required by applicable law or agreed to in writing, software
 * distributed under the License is distributed on an "AS IS" BASIS,
 * WITHOUT WARRANTIES OR CONDITIONS OF ANY KIND, either express or implied.
 * See the License for the specific language governing permissions and
 * limitations under the License.
 */
package com.example.android.architecture.blueprints.todoapp.data.source

import androidx.lifecycle.LiveData
import com.example.android.architecture.blueprints.todoapp.data.Result
import com.example.android.architecture.blueprints.todoapp.data.Result.Success
import com.example.android.architecture.blueprints.todoapp.data.Task
import kotlinx.coroutines.CoroutineDispatcher
import kotlinx.coroutines.Dispatchers
import kotlinx.coroutines.coroutineScope
import kotlinx.coroutines.launch
import kotlinx.coroutines.withContext

/**
 * TODO
 */
class DefaultTasksRepository(
    private val tasksRemoteDataSource: TasksDataSource,
    private val tasksLocalDataSource: TasksDataSource,
    private val ioDispatcher: CoroutineDispatcher = Dispatchers.IO
) : TasksRepository {

    override suspend fun getTasks(forceUpdate: Boolean): Result<List<Task>> {
        if (forceUpdate) {
            try {
                updateTasksFromRemoteDataSource()
            } catch (ex: Exception) {
                return Result.Error(ex)
            }
        }
        return tasksLocalDataSource.getTasks()
    }

<<<<<<< HEAD
    override suspend fun refreshTasks() {
        updateTasksFromRemoteDataSource()
    }


    override fun observeTasks(): LiveData<Result<List<Task>>> {
        return tasksLocalDataSource.observeTasks()
    }

    override suspend fun refreshTask(taskId: String) {
        updateTaskFromRemoteDataSource(taskId)
=======
        wrapEspressoIdlingResource {

            return withContext(ioDispatcher) {
                // Respond immediately with cache if available and not dirty
                if (!forceUpdate) {
                    cachedTasks?.let { cachedTasks ->
                        return@withContext Success(cachedTasks.values.sortedBy { it.id })
                    }
                }

                val newTasks = fetchTasksFromRemoteOrLocal(forceUpdate)

                // Refresh the cache with the new tasks
                (newTasks as? Success)?.let { refreshCache(it.data) }

                cachedTasks?.values?.let { tasks ->
                    return@withContext Result.Success(tasks.sortedBy { it.id })
                }

                (newTasks as? Success)?.let {
                    if (it.data.isEmpty()) {
                        return@withContext Result.Success(it.data)
                    }
                }

                return@withContext Result.Error(Exception("Illegal state"))
            }
        }
>>>>>>> 82de919b
    }

    private suspend fun updateTasksFromRemoteDataSource() {
        val remoteTasks = tasksRemoteDataSource.getTasks()

        if (remoteTasks is Success) {
            // Real apps might want to do a proper sync.
            tasksLocalDataSource.deleteAllTasks()
            remoteTasks.data.forEach { task ->
                tasksLocalDataSource.saveTask(task)
            }
        } else if (remoteTasks is Result.Error) {
            throw remoteTasks.exception
        }
    }

    override fun observeTask(taskId: String): LiveData<Result<Task>> {
        return tasksLocalDataSource.observeTask(taskId)
    }

    private suspend fun updateTaskFromRemoteDataSource(taskId: String) {
        val remoteTask = tasksRemoteDataSource.getTask(taskId)

        if (remoteTask is Success) {
            tasksLocalDataSource.saveTask(remoteTask.data)
        }
    }

    /**
     * Relies on [getTasks] to fetch data and picks the task with the same ID.
     */
    override suspend fun getTask(taskId: String, forceUpdate: Boolean): Result<Task> {

        if (forceUpdate) {
            updateTaskFromRemoteDataSource(taskId)
        }
        return tasksLocalDataSource.getTask(taskId)
    }

    override suspend fun saveTask(task: Task) {
        // Do in memory cache update to keep the app UI up to date
//        cacheAndPerform(task) {
            coroutineScope {
                launch { tasksRemoteDataSource.saveTask(task) }
                launch { tasksLocalDataSource.saveTask(task) }
            }
//        }
    }

    override suspend fun completeTask(task: Task) {
        // Do in memory cache update to keep the app UI up to date
//        cacheAndPerform(task) {
            task.isCompleted = true
            coroutineScope {
                launch { tasksRemoteDataSource.completeTask(task) }
                launch { tasksLocalDataSource.completeTask(task) }
            }
//        }
    }

    override suspend fun completeTask(taskId: String) {
        withContext(ioDispatcher) {
            (getTaskWithId(taskId) as? Success)?.let { it ->
                completeTask(it.data)
            }
        }
    }

    override suspend fun activateTask(task: Task) = withContext<Unit>(ioDispatcher) {
        // Do in memory cache update to keep the app UI up to date
//        cacheAndPerform(task) {
            task.isCompleted = false
            coroutineScope {
                launch { tasksRemoteDataSource.activateTask(task) }
                launch { tasksLocalDataSource.activateTask(task) }
            }

//        }
    }

    override suspend fun activateTask(taskId: String) {
        withContext(ioDispatcher) {
            (getTaskWithId(taskId) as? Success)?.let { it ->
                activateTask(it.data)
            }
        }
    }

    override suspend fun clearCompletedTasks() {
        coroutineScope {
            launch { tasksRemoteDataSource.clearCompletedTasks() }
            launch { tasksLocalDataSource.clearCompletedTasks() }
        }
//        withContext(ioDispatcher) {
//            cachedTasks?.entries?.removeAll { it.value.isCompleted }
//        }
    }

    override suspend fun deleteAllTasks() {
        withContext(ioDispatcher) {
            coroutineScope {
                launch { tasksRemoteDataSource.deleteAllTasks() }
                launch { tasksLocalDataSource.deleteAllTasks() }
            }
        }
//        cachedTasks?.clear()
    }

    override suspend fun deleteTask(taskId: String) {
        coroutineScope {
            launch { tasksRemoteDataSource.deleteTask(taskId) }
            launch { tasksLocalDataSource.deleteTask(taskId) }
        }

//        cachedTasks?.remove(taskId)
        Unit // Force return type
    }
//
//    private fun refreshCache(tasks: List<Task>) {
////        cachedTasks?.clear()
//        tasks.sortedBy { it.id }.forEach {
//            cacheAndPerform(it) {}
//        }
//    }
//
//    private suspend fun refreshLocalDataSource(tasks: List<Task>) {
//        tasksLocalDataSource.deleteAllTasks()
//        for (task in tasks) {
//            tasksLocalDataSource.saveTask(task)
//        }
//    }
//
//    private suspend fun refreshLocalDataSource(task: Task) {
//        tasksLocalDataSource.saveTask(task)
//    }

    private suspend fun getTaskWithId(id: String): Result<Task> {
        return tasksLocalDataSource.getTask(id)
    }
//
//    private fun cacheTask(task: Task): Task {
//        val cachedTask = Task(task.title, task.description, task.isCompleted, task.id)
//        // Create if it doesn't exist.
//        if (cachedTasks == null) {
//            cachedTasks = ConcurrentHashMap()
//        }
//        cachedTasks?.put(cachedTask.id, cachedTask)
//        return cachedTask
//    }
//
//    private inline fun cacheAndPerform(task: Task, perform: (Task) -> Unit) {
//        val cachedTask = cacheTask(task)
//        perform(cachedTask)
//    }
}<|MERGE_RESOLUTION|>--- conflicted
+++ resolved
@@ -45,48 +45,16 @@
         return tasksLocalDataSource.getTasks()
     }
 
-<<<<<<< HEAD
     override suspend fun refreshTasks() {
         updateTasksFromRemoteDataSource()
     }
 
-
     override fun observeTasks(): LiveData<Result<List<Task>>> {
         return tasksLocalDataSource.observeTasks()
     }
 
     override suspend fun refreshTask(taskId: String) {
         updateTaskFromRemoteDataSource(taskId)
-=======
-        wrapEspressoIdlingResource {
-
-            return withContext(ioDispatcher) {
-                // Respond immediately with cache if available and not dirty
-                if (!forceUpdate) {
-                    cachedTasks?.let { cachedTasks ->
-                        return@withContext Success(cachedTasks.values.sortedBy { it.id })
-                    }
-                }
-
-                val newTasks = fetchTasksFromRemoteOrLocal(forceUpdate)
-
-                // Refresh the cache with the new tasks
-                (newTasks as? Success)?.let { refreshCache(it.data) }
-
-                cachedTasks?.values?.let { tasks ->
-                    return@withContext Result.Success(tasks.sortedBy { it.id })
-                }
-
-                (newTasks as? Success)?.let {
-                    if (it.data.isEmpty()) {
-                        return@withContext Result.Success(it.data)
-                    }
-                }
-
-                return@withContext Result.Error(Exception("Illegal state"))
-            }
-        }
->>>>>>> 82de919b
     }
 
     private suspend fun updateTasksFromRemoteDataSource() {
